import modal

from .async_utils import as_completed
from .db import (
    AveragedBenchmark,
    Benchmark,
    BenchmarkDefaults,
    create_all,
    session,
)
from .resources import app, db_volume, results_volume
from .run_benchmark import all_benchmark_runner_classes


DATASETTE_PATH = "/datasette"
DB_PATH = "/db"
MAX_CONCURRENT_BENCHMARKS = 20
NUM_CONSTANT_RATES = 10
RESULTS_PATH = "/results"
TIMEOUT = 12 * 60 * 60  # 12 hours


benchmark_suite_image = modal.Image.debian_slim(python_version="3.13").pip_install(
    "numpy", "SQLAlchemy"
)

with benchmark_suite_image.imports():
    from typing import Any, Dict, List
    import itertools
    import json
    import os
    import uuid

    import grpclib
    import numpy as np


def find_function_call(
    call_graph: List[modal.call_graph.InputInfo], function_call_id: str
):
    for input in call_graph:
        if input.function_call_id == function_call_id:
            return input

        if found_input := find_function_call(input.children, function_call_id):
            return found_input

    return None


def get_benchmarks_to_run(benchmarks: List[Dict[str, Any]], recompute: bool = False):
    pending_function_calls = []

    for config in benchmarks:
        if len(pending_function_calls) >= MAX_CONCURRENT_BENCHMARKS:
            break

        benchmark_models = (
            session.query(Benchmark)
            .filter_by(**{k: v for k, v in config.items() if k != "group_id"})
            .all()
        )

        assert len(benchmark_models) <= 1
        benchmark = benchmark_models[0] if benchmark_models else None

        if not recompute and benchmark is not None:
            if benchmark.start_time is not None:
                # TODO: Check errors?
                continue
            elif benchmark.function_call_id is not None:
                fc = modal.FunctionCall.from_id(benchmark.function_call_id)

                try:
                    call_graph = fc.get_call_graph()
                except grpclib.exceptions.GRPCError as e:
                    if e.code == grpclib.const.Status.NOT_FOUND:
                        # The function call ID is invalid, so we need to re-run
                        # the benchmark
                        pass
                    else:
                        raise e
                else:
                    previous_function_call = find_function_call(
                        call_graph, benchmark.function_call_id
                    )

                    if previous_function_call is not None:
                        if (
                            previous_function_call.status
                            == modal.call_graph.InputStatus.PENDING
                        ):
                            # The previous function call is still  running, so we
                            # don't need to run it again
                            pending_function_calls.append((benchmark.id, fc))
                            continue
                        elif (
                            previous_function_call.status
                            == modal.call_graph.InputStatus.SUCCESS
                        ):
                            try:
                                # The previous function call has already completed,
                                # so we should check if the input is valid
                                fc.get(timeout=0)
                            except modal.exception.OutputExpiredError:
                                # The result has expired, so we need to re-run the
                                # benchmark since its result wasn't previously
                                # saved to the database
                                pass
                            else:
                                pending_function_calls.append((benchmark.id, fc))
                                continue
        else:
            benchmark = Benchmark(**config)
            session.add(benchmark)
            session.commit()

        benchmark_cls = all_benchmark_runner_classes[benchmark.region]
        fc = benchmark_cls().run_benchmark.spawn(**benchmark.get_config())

        benchmark.function_call_id = fc.object_id
        session.commit()

        pending_function_calls.append((benchmark.id, fc))

    db_volume.commit()
    return pending_function_calls


def run_benchmarks_in_parallel(benchmarks: List[Dict[str, Any]]):
    while True:
        pending_benchmarks = get_benchmarks_to_run(benchmarks)

        if len(pending_benchmarks) == 0:
            break

        for function_call_id, result in as_completed(
            [fc for _, fc in pending_benchmarks]
        ):
            if isinstance(result, Exception):
                print("Error retrieving result:", result)
                continue

            benchmark_model = (
                session.query(Benchmark)
                .filter_by(function_call_id=function_call_id)
                .first()
            )

            if len(result["results"]) == 0:
                # This happens when the benchmark is run with invald parameters
                # e.g. asking the model to generate more tokens than its
                # maximum context size. When this happens, requests made to the
                # vLLM runner return a 400 error, and no results are saved.

                # TODO: Return an error when 400 errors are encountered without
                # crashing the run_benchmark_suite function.

                print("No results for", function_call_id)
                benchmark_model.function_call_id = None
                session.commit()
                continue

            print("Saving results for", function_call_id)

            with open(
                os.path.join(RESULTS_PATH, f"{benchmark_model.id}.json"), "w"
            ) as f:
                # The full results are saved to disk since they are too big to
                # fit into the database (~20MB per benchmark)
                json.dump(result, f)

            benchmark_model.save_results(result["results"], result["vllm_metrics"])
            session.commit()

        db_volume.commit()


@app.function(
    image=benchmark_suite_image,
    volumes={
        DB_PATH: db_volume,
        RESULTS_PATH: results_volume,
    },
    max_containers=1,
    timeout=TIMEOUT,
    # No parallel writes to same datasette db:
    max_containers=1,
    allow_concurrent_inputs=1,
)
def run_benchmark_suite(
    benchmarks: List[Dict[str, Any]],
    repeats: int = 1,
    recompute: bool = False,
):
    create_all()

    # STEP 0: Validate benchmarks
    for i, benchmark in enumerate(benchmarks):
        for key in ["model", "data"]:
            if benchmark.get(key) is None:
                raise ValueError(f"Benchmark {i} has no {key}")

        for key in [
            "data",
            "gpu",
            "region",
            "vllm_docker_tag",
            "vllm_env_vars",
            "vllm_extra_args",
        ]:
            if benchmark.get(key) is None:
                benchmarks[i][key] = getattr(BenchmarkDefaults, key.upper())

        benchmark["group_id"] = str(uuid.uuid4())[:8]

    # STEP 1: Run synchronous and throughput benchmarks
    # TODO: If repeat_index is increased, all of the constant rate benchmarks
    # need to be re-run with the new synchronous and throughput rates in mind
    run_benchmarks_in_parallel(
        [
            {
                **benchmark,
                "rate_type": rate_type,
                "repeat_index": repeat_index,
            }
            for benchmark, rate_type, repeat_index in itertools.product(
                benchmarks, ["synchronous", "throughput"], range(repeats)
            )
        ]
    )

    # STEP 2: Run benchmarks at constant rates
    benchmarks_to_run = []

    for benchmark in benchmarks:
        # TODO: Use constants for synchronous and throughput
        synchronous_benchmarks = (
            session.query(Benchmark)
            .filter_by(
                **{k: v for k, v in benchmark.items() if k != "group_id"},
                rate_type="synchronous",
            )
<<<<<<< HEAD
            benchmarks_to_run.append(repeat_benchmark)

    # Run benchmarks that aren't already cached
    pending_benchmarks = []

    for benchmark in benchmarks_to_run:
        if benchmark["fingerprint"] in results_dict and not recompute:
            continue

        benchmark_cls = all_benchmark_runner_classes[benchmark["config"]["region"]]
        fc = benchmark_cls().run_benchmark.spawn(**benchmark["config"])
        pending_benchmarks.append(fc)

    # Wait for all newly run benchmarks to finish
    for fc in pending_benchmarks:
        fc.get()

    # Reload volume to see results
    results_volume.reload()

    # Insert into SQLite
    with tempfile.TemporaryDirectory() as tmpdir:
        tmp_db_path = os.path.join(tmpdir, f"{suite_id}.db")

        db = sqlite_utils.Database(tmp_db_path)
        table = db["benchmarks"]

        for benchmark in benchmarks_to_run:
            results_path = os.path.join(
                RESULTS_PATH, f"{results_dict[benchmark['fingerprint']]}.json"
=======
            .all()
        )
        min_rate = np.mean([x.completed_request_rate for x in synchronous_benchmarks])

        throughput_benchmarks = (
            session.query(Benchmark)
            .filter_by(
                **{k: v for k, v in benchmark.items() if k != "group_id"},
                rate_type="throughput",
>>>>>>> 9d5df2b0
            )
            .all()
        )
        max_rate = np.mean([x.completed_request_rate for x in throughput_benchmarks])

        assert min_rate < max_rate

        constant_rates = np.linspace(min_rate, max_rate, NUM_CONSTANT_RATES + 1)[1:]

<<<<<<< HEAD
            df["duration"] = df.apply(
                lambda x: x["results"][-1]["end_time"] - x["results"][0]["start_time"],
                axis=1,
            )
            df["requests_per_second"] = df.apply(
                lambda x: len(x["results"]) / x["duration"], axis=1
            )

            # Create distributions
            df["ttft_distribution"] = df.apply(
                lambda x: [
                    y["first_token_time"]
                    for y in x["results"]
                    if y["first_token_time"] is not None
                ],
                axis=1,
            )
            df["ttlt_distribution"] = df.apply(
                lambda x: [
                    x["results"][i]["end_time"] - x["results"][i]["start_time"]
                    for i in range(len(x["results"]))
                ],
                axis=1,
            )
            df["itl_distribution"] = df.apply(
                lambda x: [
                    decode
                    for result in x["results"]
                    for decode in result["decode_times"]["data"]
                ],
                axis=1,
            )

            try:
                # Save KV cache usage from vLLM metrics
                df["kv_cache_usage_mean"] = df.apply(
                    lambda x: 100
                    * np.mean([y["kv_cache_usage"] for y in x["vllm_metrics"]]),
                    axis=1,
                )

                # Save TPOT median from vLLM metrics
                df["tpot_median"] = df.apply(
                    lambda x: histogram_median(
                        x["vllm_metrics"][-1]["time_per_output_token"]["bins"],
                        x["vllm_metrics"][-1]["time_per_output_token"]["data"],
                    ),
                    axis=1,
                )
            except:
                # TODO trtllm doesn't have /metrics yet
                df["kv_cache_usage_mean"] = -1
                df["tpot_median"] = -1

            # Calculate percentiles of time-to-first-token, time-to-last-token,
            # and inter-token latency
            for key, statistic in itertools.product(
                ["itl", "ttft", "ttlt"], ["mean", 50, 90, 95, 99]
            ):
                if statistic == "mean":
                    df[f"{key}_mean"] = df.apply(
                        lambda x: np.mean(x[f"{key}_distribution"]), axis=1
                    )
                else:
                    df[f"{key}_p{statistic}"] = df.apply(
                        lambda x: np.percentile(x[f"{key}_distribution"], statistic),
                        axis=1,
                    )

            # Get number of prompt tokens and generated tokens
            data_config = (
=======
        for rate, repeat_index in itertools.product(constant_rates, range(repeats)):
            benchmarks_to_run.append(
>>>>>>> 9d5df2b0
                {
                    **benchmark,
                    "rate_type": "constant",
                    "rate": rate,
                    "repeat_index": repeat_index,
                }
            )

    run_benchmarks_in_parallel(benchmarks_to_run)

    # STEP 3: Average the results together
    for benchmark in benchmarks:
        benchmark_models = (
            session.query(Benchmark)
            .filter_by(**{k: v for k, v in benchmark.items() if k != "group_id"})
            .all()
        )
        benchmark_rates = set(
            (benchmark.rate_type, benchmark.rate) for benchmark in benchmark_models
        )
        group_id = str(uuid.uuid4())[:8]

        for rate_type, rate in benchmark_rates:
            session.add(
                AveragedBenchmark(
                    [
                        benchmark
                        for benchmark in benchmark_models
                        if benchmark.rate_type == rate_type and benchmark.rate == rate
                    ],
                    group_id=group_id,
                )
            )
            print(f"Added averaged benchmark {group_id} for {rate_type} {rate}")

<<<<<<< HEAD
        db.close()
        print("saving db")
        shutil.copyfile(tmp_db_path, os.path.join(DATASETTE_PATH, f"{suite_id}.db"))

    return [benchmark["fingerprint"] for benchmark in benchmarks_to_run]
=======
    session.commit()
    db_volume.commit()
>>>>>>> 9d5df2b0
<|MERGE_RESOLUTION|>--- conflicted
+++ resolved
@@ -48,7 +48,7 @@
     return None
 
 
-def get_benchmarks_to_run(benchmarks: List[Dict[str, Any]], recompute: bool = False):
+def get_benchmarks_to_run(benchmarks: List[Dict[str, Any]]):
     pending_function_calls = []
 
     for config in benchmarks:
@@ -64,7 +64,7 @@
         assert len(benchmark_models) <= 1
         benchmark = benchmark_models[0] if benchmark_models else None
 
-        if not recompute and benchmark is not None:
+        if benchmark is not None:
             if benchmark.start_time is not None:
                 # TODO: Check errors?
                 continue
@@ -116,6 +116,7 @@
             session.commit()
 
         benchmark_cls = all_benchmark_runner_classes[benchmark.region]
+        print("Starting benchmark with config", benchmark.get_config())
         fc = benchmark_cls().run_benchmark.spawn(**benchmark.get_config())
 
         benchmark.function_call_id = fc.object_id
@@ -170,10 +171,11 @@
                 # fit into the database (~20MB per benchmark)
                 json.dump(result, f)
 
-            benchmark_model.save_results(result["results"], result["vllm_metrics"])
+            benchmark_model.save_results(
+                result["results"], result.get("vllm_metrics", None)
+            )
             session.commit()
-
-        db_volume.commit()
+            db_volume.commit()
 
 
 @app.function(
@@ -183,10 +185,8 @@
         RESULTS_PATH: results_volume,
     },
     max_containers=1,
+    allow_concurrent_inputs=1,
     timeout=TIMEOUT,
-    # No parallel writes to same datasette db:
-    max_containers=1,
-    allow_concurrent_inputs=1,
 )
 def run_benchmark_suite(
     benchmarks: List[Dict[str, Any]],
@@ -197,22 +197,30 @@
 
     # STEP 0: Validate benchmarks
     for i, benchmark in enumerate(benchmarks):
-        for key in ["model", "data"]:
+        for key in ["model", "data", "llm_server_type"]:
             if benchmark.get(key) is None:
                 raise ValueError(f"Benchmark {i} has no {key}")
 
-        for key in [
-            "data",
-            "gpu",
-            "region",
-            "vllm_docker_tag",
-            "vllm_env_vars",
-            "vllm_extra_args",
-        ]:
+        for key in ["gpu", "region"]:
             if benchmark.get(key) is None:
                 benchmarks[i][key] = getattr(BenchmarkDefaults, key.upper())
 
+        if "llm_server_config" not in benchmark:
+            benchmark["llm_server_config"] = BenchmarkDefaults.LLM_SERVER_CONFIGS[
+                benchmark["llm_server_type"]
+            ]
+
         benchmark["group_id"] = str(uuid.uuid4())[:8]
+
+    # STEP 0.5: Delete existing benchmarks if recompute is set to true
+    if recompute:
+        # Delete existing benchmarks if recompute is set to true
+        for benchmark in benchmarks:
+            session.query(Benchmark).filter_by(
+                **{k: v for k, v in benchmark.items() if k != "group_id"}
+            ).delete()
+
+        session.commit()
 
     # STEP 1: Run synchronous and throughput benchmarks
     # TODO: If repeat_index is increased, all of the constant rate benchmarks
@@ -227,7 +235,7 @@
             for benchmark, rate_type, repeat_index in itertools.product(
                 benchmarks, ["synchronous", "throughput"], range(repeats)
             )
-        ]
+        ],
     )
 
     # STEP 2: Run benchmarks at constant rates
@@ -241,38 +249,6 @@
                 **{k: v for k, v in benchmark.items() if k != "group_id"},
                 rate_type="synchronous",
             )
-<<<<<<< HEAD
-            benchmarks_to_run.append(repeat_benchmark)
-
-    # Run benchmarks that aren't already cached
-    pending_benchmarks = []
-
-    for benchmark in benchmarks_to_run:
-        if benchmark["fingerprint"] in results_dict and not recompute:
-            continue
-
-        benchmark_cls = all_benchmark_runner_classes[benchmark["config"]["region"]]
-        fc = benchmark_cls().run_benchmark.spawn(**benchmark["config"])
-        pending_benchmarks.append(fc)
-
-    # Wait for all newly run benchmarks to finish
-    for fc in pending_benchmarks:
-        fc.get()
-
-    # Reload volume to see results
-    results_volume.reload()
-
-    # Insert into SQLite
-    with tempfile.TemporaryDirectory() as tmpdir:
-        tmp_db_path = os.path.join(tmpdir, f"{suite_id}.db")
-
-        db = sqlite_utils.Database(tmp_db_path)
-        table = db["benchmarks"]
-
-        for benchmark in benchmarks_to_run:
-            results_path = os.path.join(
-                RESULTS_PATH, f"{results_dict[benchmark['fingerprint']]}.json"
-=======
             .all()
         )
         min_rate = np.mean([x.completed_request_rate for x in synchronous_benchmarks])
@@ -282,7 +258,6 @@
             .filter_by(
                 **{k: v for k, v in benchmark.items() if k != "group_id"},
                 rate_type="throughput",
->>>>>>> 9d5df2b0
             )
             .all()
         )
@@ -292,82 +267,8 @@
 
         constant_rates = np.linspace(min_rate, max_rate, NUM_CONSTANT_RATES + 1)[1:]
 
-<<<<<<< HEAD
-            df["duration"] = df.apply(
-                lambda x: x["results"][-1]["end_time"] - x["results"][0]["start_time"],
-                axis=1,
-            )
-            df["requests_per_second"] = df.apply(
-                lambda x: len(x["results"]) / x["duration"], axis=1
-            )
-
-            # Create distributions
-            df["ttft_distribution"] = df.apply(
-                lambda x: [
-                    y["first_token_time"]
-                    for y in x["results"]
-                    if y["first_token_time"] is not None
-                ],
-                axis=1,
-            )
-            df["ttlt_distribution"] = df.apply(
-                lambda x: [
-                    x["results"][i]["end_time"] - x["results"][i]["start_time"]
-                    for i in range(len(x["results"]))
-                ],
-                axis=1,
-            )
-            df["itl_distribution"] = df.apply(
-                lambda x: [
-                    decode
-                    for result in x["results"]
-                    for decode in result["decode_times"]["data"]
-                ],
-                axis=1,
-            )
-
-            try:
-                # Save KV cache usage from vLLM metrics
-                df["kv_cache_usage_mean"] = df.apply(
-                    lambda x: 100
-                    * np.mean([y["kv_cache_usage"] for y in x["vllm_metrics"]]),
-                    axis=1,
-                )
-
-                # Save TPOT median from vLLM metrics
-                df["tpot_median"] = df.apply(
-                    lambda x: histogram_median(
-                        x["vllm_metrics"][-1]["time_per_output_token"]["bins"],
-                        x["vllm_metrics"][-1]["time_per_output_token"]["data"],
-                    ),
-                    axis=1,
-                )
-            except:
-                # TODO trtllm doesn't have /metrics yet
-                df["kv_cache_usage_mean"] = -1
-                df["tpot_median"] = -1
-
-            # Calculate percentiles of time-to-first-token, time-to-last-token,
-            # and inter-token latency
-            for key, statistic in itertools.product(
-                ["itl", "ttft", "ttlt"], ["mean", 50, 90, 95, 99]
-            ):
-                if statistic == "mean":
-                    df[f"{key}_mean"] = df.apply(
-                        lambda x: np.mean(x[f"{key}_distribution"]), axis=1
-                    )
-                else:
-                    df[f"{key}_p{statistic}"] = df.apply(
-                        lambda x: np.percentile(x[f"{key}_distribution"], statistic),
-                        axis=1,
-                    )
-
-            # Get number of prompt tokens and generated tokens
-            data_config = (
-=======
         for rate, repeat_index in itertools.product(constant_rates, range(repeats)):
             benchmarks_to_run.append(
->>>>>>> 9d5df2b0
                 {
                     **benchmark,
                     "rate_type": "constant",
@@ -403,13 +304,5 @@
             )
             print(f"Added averaged benchmark {group_id} for {rate_type} {rate}")
 
-<<<<<<< HEAD
-        db.close()
-        print("saving db")
-        shutil.copyfile(tmp_db_path, os.path.join(DATASETTE_PATH, f"{suite_id}.db"))
-
-    return [benchmark["fingerprint"] for benchmark in benchmarks_to_run]
-=======
     session.commit()
-    db_volume.commit()
->>>>>>> 9d5df2b0
+    db_volume.commit()