import contextlib
import json
import logging
import time
import uuid
from collections.abc import Iterator, Mapping
from datetime import UTC, datetime
from typing import Any

import modal

from .constants import VersionDefaults
from .resources import startup_metrics_dict
from .sglang_runner import sglang_classes
from .tensorrt_llm_runner import tensorrt_llm_classes
from .tokasaurus_runner import tokasaurus_classes
from .vllm_disagg_prefill_runner import vllm_disagg_prefill_classes
from .vllm_runner import vllm_classes

SGLANG = "sglang"
TENSORRT_LLM = "tensorrt-llm"
TOKASAURUS = "tokasaurus"
VLLM = "vllm"
VLLM_DISAGG_PREFILL = "vllm-disagg-prefill"

logger = logging.getLogger(__name__)
logging.basicConfig(level=logging.INFO)


@contextlib.contextmanager
def llm_server(
    llm_server_type: str,
    *,
    model: str,
    gpu: str,
    region: str,
    server_config: Mapping[str, Any] | None = None,
    profile: bool = False,
) -> Iterator[tuple[str, dict[str, Any]]]:
    """
    Context manager that starts an LLM server and yields its URL and extra query
    parameters.

    :param: llm_server_type: The type of LLM server to start, either 'sglang',
        'tensorrt-llm', 'tokasaurus', or 'vllm'.
    :param: model: The model to start the server with.
    :param: gpu: The GPU to start the server with.
    :param: region: The region to start the server in.
    :param: server_config: Extra configuration to start the server with.
    :param: profile: Whether to profile the server.

    :yield: A tuple containing the URL of the server and extra query parameters that
        need to be included in requests to the server.
    """
    import requests

    if profile and llm_server_type != VLLM:
        msg = "Profiling is only supported for vLLM"
        raise ValueError(msg)

    llm_server_classes = {
        SGLANG: sglang_classes,
        TENSORRT_LLM: tensorrt_llm_classes,
        TOKASAURUS: tokasaurus_classes,
        VLLM: vllm_classes,
        VLLM_DISAGG_PREFILL: vllm_disagg_prefill_classes,
    }

    llm_server_version = server_config.get(
        "version",
        VersionDefaults.LLM_SERVERS[llm_server_type],
    )

    llm_health_routes = {
        SGLANG: "/health_generate",
        TENSORRT_LLM: "/health",
        TOKASAURUS: "/ping",
        VLLM: "/metrics",
    }

    extra_query = {
        "model": model,
        # Sort keys to ensure that this parameter doesn't change between runs
        # with the same vLLM configuration
        "server_config": json.dumps(server_config, sort_keys=True),
        "caller_id": modal.current_function_call_id(),
    }

    # Pick LLM server class
    try:
        cls = llm_server_classes[llm_server_type][llm_server_version][
            gpu.replace("!", "") # FIXME? shouldn't we add, not remove, this always?
        ][region]
    except KeyError as e:
        msg = (
            f"Unsupported configuration: {llm_server_type} {llm_server_version} "
            f"{gpu} {region}"
        )
        raise ValueError(msg) from e

    url = cls(model="").start.get_web_url()
    health_url = f"{url}/{llm_health_routes[llm_server_type]}"
    queue_time = datetime.now(UTC).timestamp()

<<<<<<< HEAD
=======
    if llm_server_type == SGLANG:
        health_url = f"{url}/health_generate"
    elif llm_server_type == TENSORRT_LLM:
        health_url = f"{url}/health"
    elif llm_server_type == TOKASAURUS:
        health_url = f"{url}/ping"
    elif llm_server_type == VLLM:
        health_url = f"{url}/metrics"
    elif llm_server_type == VLLM_DISAGG_PREFILL:
        health_url = f"{url}/ping"

>>>>>>> 9be91b37
    # Wait for LLM server to start
    logger.info(
        "Requesting health check at %s with params %s",
        health_url,
        extra_query,
    )

    num_retries = 3
    for retry in range(num_retries):
        # Ensure we don't hit the default limit of 30 redirects when waiting on
        # functions with a long startup time.
        session = requests.Session()
        session.max_redirects = 9999

        try:
            res = session.get(health_url, params=extra_query)
        except requests.HTTPError:
            logger.exception("Error requesting metrics")
            extra_query["caller_id"] = str(uuid.uuid4())
            continue

        if res.status_code == 404:  # noqa: PLR2004
            # If this endpoint returns a 404, it is because the LLM server startup
            # command returned a nonzero exit code, resulting in this request being
            # routed to the fallback Python http.server module. This means that
            # the LLM server crashed on startup.

            msg = (
                f"The {llm_server_type} server has crashed, likely due to a "
                "misconfiguration. Please investigate this crash before proceeding.",
            )
            raise Exception(msg)

        if (
            llm_server_type in (SGLANG, TENSORRT_LLM, TOKASAURUS, VLLM_DISAGG_PREFILL)
            and res.status_code == 200  # noqa: PLR2004
        ) or (llm_server_type == VLLM and "vllm:gpu_cache_usage_perc" in res.text):
            break

        if retry == num_retries - 1:
            msg = (
                f"Failed to connect to LLM server after {num_retries} retries: "
                f"{res.status_code} {res.text}",
            )
            raise ValueError(msg)

        time.sleep(5)

    logger.info("Connected to LLM server")
    connection_time = datetime.now(UTC).timestamp()
    queue_duration = connection_time - queue_time

    if (
        container_start_time := startup_metrics_dict.get(extra_query["caller_id"])
    ) is not None:
        cold_start_duration = connection_time - container_start_time
        queue_duration -= cold_start_duration
    else:
        cold_start_duration = None

    if profile:
        requests.post(f"{url}/start_profile", params=extra_query)

    try:
        yield (
            url,
            extra_query,
            {
                "queue_duration": queue_duration,
                "cold_start_duration": cold_start_duration,
            },
        )
    finally:
        if profile:
            requests.post(f"{url}/stop_profile", params=extra_query)<|MERGE_RESOLUTION|>--- conflicted
+++ resolved
@@ -76,6 +76,7 @@
         TENSORRT_LLM: "/health",
         TOKASAURUS: "/ping",
         VLLM: "/metrics",
+        VLLM_DISAGG_PREFILL: "/ping",
     }
 
     extra_query = {
@@ -88,9 +89,7 @@
 
     # Pick LLM server class
     try:
-        cls = llm_server_classes[llm_server_type][llm_server_version][
-            gpu.replace("!", "") # FIXME? shouldn't we add, not remove, this always?
-        ][region]
+        cls = llm_server_classes[llm_server_type][llm_server_version][gpu][region]
     except KeyError as e:
         msg = (
             f"Unsupported configuration: {llm_server_type} {llm_server_version} "
@@ -99,23 +98,9 @@
         raise ValueError(msg) from e
 
     url = cls(model="").start.get_web_url()
-    health_url = f"{url}/{llm_health_routes[llm_server_type]}"
+    health_url = f"{url}{llm_health_routes[llm_server_type]}"
     queue_time = datetime.now(UTC).timestamp()
 
-<<<<<<< HEAD
-=======
-    if llm_server_type == SGLANG:
-        health_url = f"{url}/health_generate"
-    elif llm_server_type == TENSORRT_LLM:
-        health_url = f"{url}/health"
-    elif llm_server_type == TOKASAURUS:
-        health_url = f"{url}/ping"
-    elif llm_server_type == VLLM:
-        health_url = f"{url}/metrics"
-    elif llm_server_type == VLLM_DISAGG_PREFILL:
-        health_url = f"{url}/ping"
-
->>>>>>> 9be91b37
     # Wait for LLM server to start
     logger.info(
         "Requesting health check at %s with params %s",
